--- conflicted
+++ resolved
@@ -47,6 +47,7 @@
     forward::Function
     inverse::Function
     backward::Function
+    is_inverse::Bool
 end
 
 # Constructor: Initialize with nothing
@@ -56,7 +57,8 @@
     return ActNorm(k, s, b, logdet,
         X -> actnorm_forward(X, k, s, b, logdet),
         Y -> actnorm_inverse(Y, k, s, b),
-        (ΔY, Y) -> actnorm_backward(ΔY, Y, k, s, b, logdet)
+        (ΔY, Y) -> actnorm_backward(ΔY, Y, k, s, b, logdet),
+        false
     )
 end
 
@@ -93,29 +95,27 @@
     Y = X .* reshape(s.data, 1, 1, 1, :, 1) .+ reshape(b.data, 1, 1, 1, :, 1)
 
     # If logdet true, return as second ouput argument
-    logdet == true ? (return Y, logdet_forward(nx, ny, s)) : (return Y)
+    logdet == true ? (return Y, logdet_forward(nx, ny, nz, s)) : (return Y)
 end
 
 # 2D Inverse pass: Input Y, Output X
-<<<<<<< HEAD
-function actnorm_inverse(Y::Array{Float32, 4}, k, s, b)
-    return (Y .- reshape(b.data, 1, 1, :, 1)) ./ reshape(s.data, 1, 1, :, 1)
+function actnorm_inverse(Y::AbstractArray{Float32, 4}, k, s, b; logdet::Bool=false)
+    nx, ny, _, _ = size(Y)
+
+    X = (Y .- reshape(b.data, 1, 1, :, 1)) ./ reshape(s.data, 1, 1, :, 1)
+
+    # If logdet true, return as second ouput argument
+    logdet == true ? (return X, -logdet_forward(nx, ny, s)) : (return X)
 end
 
 # 3D Inverse pass: Input Y, Output X
-function actnorm_inverse(Y::Array{Float32, 5}, k, s, b; logdet::Bool = false)
-    return (Y .- reshape(b.data, 1, 1, 1, :, 1)) ./ reshape(s.data, 1, 1, 1, :, 1)
-=======
-function actnorm_inverse(Y::AbstractArray{Float32, 4}, k, s, b)
-    X = (Y .- reshape(b.data, 1, 1, :, 1)) ./ reshape(s.data, 1, 1, :, 1)
-    return X
-end
-
-# 3D Inverse pass: Input Y, Output X
-function actnorm_inverse(Y::AbstractArray{Float32, 5}, k, s, b)
+function actnorm_inverse(Y::AbstractArray{Float32, 5}, k, s, b; logdet::Bool=false)
+    nx, ny, nz, _, _ = size(Y)
+
     X = (Y .- reshape(b.data, 1, 1, 1, :, 1)) ./ reshape(s.data, 1, 1, 1, :, 1)
-    return X
->>>>>>> e42b4d89
+
+    # If logdet true, return as second ouput argument
+    logdet == true ? (return X, -logdet_forward(nx, ny, nz, s)) : (return X)
 end
 
 # 2D Backward pass: Input (ΔY, Y), Output (ΔY, Y)
@@ -144,6 +144,19 @@
     return ΔX, X
 end
 
+# 2D Backward pass (inverse): Input (ΔX, X), Output (ΔX, X)
+function actnorm_backward_inv(ΔX::AbstractArray{Float32, 4}, X::AbstractArray{Float32, 4}, k, s, b, logdet)
+    nx, ny, n_in, batchsize = size(X)
+    Y = actnorm_forward(X, k, s, b, false)
+    ΔY = ΔX ./ reshape(s.data, 1, 1, :, 1)
+    Δs = -sum(ΔX .* X ./ reshape(s.data, 1, 1, :, 1), dims=(1,2,4))[1, 1, :, 1]
+    logdet == true && (Δs += logdet_backward(nx, ny, s))
+    Δb = -sum(ΔX ./ reshape(s.data, 1, 1, :, 1), dims=(1,2,4))[1, 1, :, 1]
+    s.grad = Δs
+    b.grad = Δb
+    return ΔY, Y
+end
+
 # Clear gradients
 function clear_grad!(AN::ActNorm)
     AN.s.grad = nothing
@@ -176,13 +189,19 @@
 
 # Inverse network
 function inverse(AN::ActNorm)
-    ANinv = deepcopy(AN); inverse!(ANinv)
-    return ANinv
-end
-
-function inverse!(AN::ActNorm)
-    sinv = 1f0 ./ AN.s.data
-    binv = -AN.b.data ./ AN.s.data
-    AN.s.data .= sinv
-    AN.b.data .= binv
+    if AN.is_inverse == false
+        return ActNorm(AN.k, AN.s, AN.b, AN.logdet,
+            Y -> actnorm_inverse(Y, AN.k, AN.s, AN.b; logdet=AN.logdet),
+            X -> actnorm_forward(X, AN.k, AN.s, AN.b, false),
+            (ΔX, X) -> actnorm_backward_inv(ΔX, X, AN.k, AN.s, AN.b, AN.logdet),
+            ~AN.is_inverse
+        )
+    elseif AN.is_inverse == true
+        return ActNorm(AN.k, AN.s, AN.b, AN.logdet,
+            X -> actnorm_forward(X, AN.k, AN.s, AN.b, AN.logdet),
+            Y -> actnorm_inverse(Y, AN.k, AN.s, AN.b),
+            (ΔY, Y) -> actnorm_backward(ΔY, Y, AN.k, AN.s, AN.b, AN.logdet),
+            ~AN.is_inverse
+        )
+    end
 end