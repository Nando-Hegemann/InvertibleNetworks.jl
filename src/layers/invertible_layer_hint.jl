--- conflicted
+++ resolved
@@ -208,7 +208,6 @@
     end
     permute == "lower" && (Xb = C.inverse(Xb))
     X = tensor_cat(Xa, Xb)
-<<<<<<< HEAD
     permute == "full" || permute == "both" && (X = C.inverse(X))
 
     if scale==1 && logdet==false
@@ -216,12 +215,6 @@
     else
         return X, logdet_full
     end
-=======
-    if permute == "full" || permute == "both"
-        X = C.inverse(X)
-    end
-    return X
->>>>>>> 6be8b628
 end
 
 # Input are two tensors ΔY, Y
