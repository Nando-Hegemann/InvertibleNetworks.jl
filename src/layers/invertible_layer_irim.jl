# Invertible network layer from Putzky and Welling (2019): https://arxiv.org/abs/1911.10914
# Author: Philipp Witte, pwitte3@gatech.edu
# Date: January 2020

export CouplingLayerIRIM, CouplingLayerIRIM3D

"""
    IL = CouplingLayerIRIM(C::Conv1x1, RB::ResidualBlock)

or

    IL = CouplingLayerIRIM(n_in, n_hidden; k1=4, k2=3, p1=0, p2=1, s1=4, s2=1, logdet=false, ndims=2) (2D)

    IL = CouplingLayerIRIM(n_in, n_hidden; k1=4, k2=3, p1=0, p2=1, s1=4, s2=1, logdet=false, ndims=3) (3D)

    IL = CouplingLayerIRIM3D(n_in, n_hidden; k1=4, k2=3, p1=0, p2=1, s1=4, s2=1, logdet=false) (3D)


 Create an i-RIM invertible coupling layer based on 1x1 convolutions and a residual block. 

 *Input*: 
 
 - `C::Conv1x1`: 1x1 convolution layer
 
 - `RB::ResidualBlock`: residual block layer consisting of 3 convolutional layers with ReLU activations.

 or

 - `nx`, `ny`, `nz`: spatial dimensions of input
 
 - `n_in`, `n_hidden`: number of input and hidden channels

 - `k1`, `k2`: kernel size of convolutions in residual block. `k1` is the kernel of the first and third 
    operator, `k2` is the kernel size of the second operator.

 - `p1`, `p2`: padding for the first and third convolution (`p1`) and the second convolution (`p2`)

 - `s1`, `s2`: stride for the first and third convolution (`s1`) and the second convolution (`s2`)

 *Output*:
 
 - `IL`: Invertible i-RIM coupling layer.

 *Usage:*

 - Forward mode: `Y = IL.forward(X)`

 - Inverse mode: `X = IL.inverse(Y)`

 - Backward mode: `ΔX, X = IL.backward(ΔY, Y)`

 *Trainable parameters:*

 - None in `IL` itself

 - Trainable parameters in residual block `IL.RB` and 1x1 convolution layer `IL.C`

 See also: [`Conv1x1`](@ref), [`ResidualBlock!`](@ref), [`get_params`](@ref), [`clear_grad!`](@ref)
"""
struct CouplingLayerIRIM <: NeuralNetLayer
    C::AbstractArray{Conv1x1, 1}
    RB::AbstractArray{ResidualBlock, 1}
end

@Flux.functor CouplingLayerIRIM

# 2D Constructor from input dimensions
function CouplingLayerIRIM(n_in::Int64, n_hiddens::Array{Int64,1}, ds::Array{Int64,1}; 
                           k1=4, k2=3, p1=0, p2=1, s1=4, s2=1, ndims=2)
    if length(n_hiddens) != length(ds)
        throw("Number of downsampling factors in ds must be the same defined hidden channels in n_hidden")
    end 

    num_downsamp = length(n_hiddens)  
    C = Array{Conv1x1}(undef, num_downsamp)
    RB = Array{ResidualBlock}(undef, num_downsamp)
        
    for j=1:num_downsamp
        C[j]  = Conv1x1(n_in)
        RB[j] = ResidualBlock(n_in÷2, n_hiddens[j]; d=ds[j], k1=k1, k2=k2, p1=p1, p2=p2, s1=s1, s2=s2, fan=false, ndims=ndims)
    end

    return CouplingLayerIRIM(C, RB)
end

CouplingLayerIRIM3D(args...;kw...) = CouplingLayerIRIM(args...; kw..., ndims=3)

# 2D Forward pass: Input X, Output Y
function forward(X::AbstractArray{T, N}, L::CouplingLayerIRIM) where {T, N}

    num_downsamp = length(L.C)
    for j=1:num_downsamp
        X_ = L.C[j].forward(X)
        X1_, X2_ = tensor_split(X_)

        Y1_ = X1_
        Y2_ = X2_ + L.RB[j].forward(Y1_)

        Y_ = tensor_cat(Y1_, Y2_)
        X = L.C[j].inverse(Y_)
    end
    
    return X
end

# 2D Inverse pass: Input Y, Output X
function inverse(Y::AbstractArray{T, N}, L::CouplingLayerIRIM; save=false) where {T, N}
   
    num_downsamp = length(L.C)
    for j=num_downsamp:-1:1
        Y_ = L.C[j].forward(Y)
        Y1_, Y2_ = tensor_split(Y_)

        X1_ = Y1_
        X2_ = Y2_ - L.RB[j].forward(Y1_)

        X_ = tensor_cat(X1_, X2_)
        Y = L.C[j].inverse(X_)
    end

    return Y
end

# 2D Backward pass: Input (ΔY, Y), Output (ΔX, X)
function backward(ΔY::AbstractArray{T, N}, Y::AbstractArray{T, N}, L::CouplingLayerIRIM; set_grad::Bool=true) where {T, N}

    # Initialize layer parameters
    #!set_grad && (Δθ = Array{Parameter, 1}(undef, 0))
    !set_grad && (p1 = Array{Parameter, 1}(undef, 0))
    !set_grad && (p2 = Array{Parameter, 1}(undef, 0))

    num_downsamp = length(L.C)
    for j=num_downsamp:-1:1
        if set_grad
            ΔY_, Y_ = L.C[j].forward((ΔY, Y))
        else
            ΔY_, Δθ_C1, Y_  = L.C[j].forward((ΔY, Y); set_grad=set_grad)  
        end
  
        ΔYl_, ΔYr_ = tensor_split(ΔY_)
        Y1_,  Y2_  = tensor_split(Y_)
  
        if set_grad
            ΔYl_ .= L.RB[j].backward(ΔYr_, Y1_) + ΔYl_ 
        else
            ΔY_RB, Δθ_RB = L.RB[j].backward(ΔYr_, Y1_; set_grad=set_grad)
            ΔYl_ .= ΔY_RB + ΔYl_ 
        end

        Y2_ .-= L.RB[j].forward(Y1_)

        ΔY_ = tensor_cat(ΔYl_, ΔYr_)
        Y_  = tensor_cat(Y1_,  Y2_)

        if set_grad
            ΔY, Y = L.C[j].inverse((ΔY_, Y_))
        else
            ΔY, Δθ_C2, Y = L.C[j].inverse((ΔY_, Y_); set_grad=set_grad)  
            #append!(Δθ, cat(Δθ_C1+Δθ_C2, Δθ_RB; dims=1))
            #push!(p1, cat(Δθ_C1+Δθ_C2, Δθ_RB; dims=1))
            p1 = cat(p1, Δθ_C1+Δθ_C2; dims=1)
            p2 = cat(p2, Δθ_RB; dims=1)
        end
    end
    
    set_grad ? (return ΔY, Y) : (ΔY, cat(p1, p2; dims=1), Y)
end

## Jacobian utilities

# 2D
function jacobian(ΔX::AbstractArray{T, N}, Δθ::Array{Parameter, 1}, X::AbstractArray{T, N}, L::CouplingLayerIRIM) where {T, N}

    num_downsamp = length(L.C)
    num_rb = 5
    num_1x1c = 3
    for j=1:num_downsamp
        idx_conv = (j-1)*num_1x1c+1:j*num_1x1c
        idx_rb = (j-1)*num_rb+1+num_downsamp*num_1x1c:(j)*num_rb+num_downsamp*num_1x1c
        println("\nat j")
        println("\nidx_conv = $(idx_conv)")
        println("\nidx_rb = $(idx_rb)")
        ΔX_, X_ = L.C[j].jacobian(ΔX, Δθ[idx_conv], X)
        X1_, X2_ = tensor_split(X_)
        ΔX1_, ΔX2_ = tensor_split(ΔX_)

        ΔY1_, Y1__ = L.RB[j].jacobian(ΔX1_, Δθ[idx_rb], X1_)
        Y2_ = X2_ + Y1__
        ΔY2_ = ΔX2_ + ΔY1_
        
        Y_ = tensor_cat(X1_, Y2_)
        ΔY_ = tensor_cat(ΔX1_, ΔY2_)
        ΔX, X = L.C[j].jacobianInverse(ΔY_, Δθ[idx_conv], Y_)
    end
    
    return ΔX, X
end

# 2D/3D
function adjointJacobian(ΔY::AbstractArray{T, N}, Y::AbstractArray{T, N}, L::CouplingLayerIRIM) where {T, N}
    return backward(ΔY, Y, L; set_grad=false)
<<<<<<< HEAD
end


## Other utils

# Clear gradients
function clear_grad!(L::CouplingLayerIRIM)

    num_downsamp = length(L.C)

    for j=1:num_downsamp
        clear_grad!(L.C[j])
        clear_grad!(L.RB[j])
    end
end

# Get parameters
function get_params(L::CouplingLayerIRIM)
    num_downsamp = length(L.C)

    p1 = Array{Parameter, 1}(undef, 0)
    p2 = Array{Parameter, 1}(undef, 0)

    for j=1:num_downsamp
        p1 = cat(p1, get_params(L.C[j]); dims=1)
        p2 = cat(p2, get_params(L.RB[j]); dims=1)
    end

    return cat(p1, p2; dims=1)
=======
>>>>>>> 304c7780
end<|MERGE_RESOLUTION|>--- conflicted
+++ resolved
@@ -125,7 +125,6 @@
 function backward(ΔY::AbstractArray{T, N}, Y::AbstractArray{T, N}, L::CouplingLayerIRIM; set_grad::Bool=true) where {T, N}
 
     # Initialize layer parameters
-    #!set_grad && (Δθ = Array{Parameter, 1}(undef, 0))
     !set_grad && (p1 = Array{Parameter, 1}(undef, 0))
     !set_grad && (p2 = Array{Parameter, 1}(undef, 0))
 
@@ -156,8 +155,6 @@
             ΔY, Y = L.C[j].inverse((ΔY_, Y_))
         else
             ΔY, Δθ_C2, Y = L.C[j].inverse((ΔY_, Y_); set_grad=set_grad)  
-            #append!(Δθ, cat(Δθ_C1+Δθ_C2, Δθ_RB; dims=1))
-            #push!(p1, cat(Δθ_C1+Δθ_C2, Δθ_RB; dims=1))
             p1 = cat(p1, Δθ_C1+Δθ_C2; dims=1)
             p2 = cat(p2, Δθ_RB; dims=1)
         end
@@ -199,36 +196,4 @@
 # 2D/3D
 function adjointJacobian(ΔY::AbstractArray{T, N}, Y::AbstractArray{T, N}, L::CouplingLayerIRIM) where {T, N}
     return backward(ΔY, Y, L; set_grad=false)
-<<<<<<< HEAD
-end
-
-
-## Other utils
-
-# Clear gradients
-function clear_grad!(L::CouplingLayerIRIM)
-
-    num_downsamp = length(L.C)
-
-    for j=1:num_downsamp
-        clear_grad!(L.C[j])
-        clear_grad!(L.RB[j])
-    end
-end
-
-# Get parameters
-function get_params(L::CouplingLayerIRIM)
-    num_downsamp = length(L.C)
-
-    p1 = Array{Parameter, 1}(undef, 0)
-    p2 = Array{Parameter, 1}(undef, 0)
-
-    for j=1:num_downsamp
-        p1 = cat(p1, get_params(L.C[j]); dims=1)
-        p2 = cat(p2, get_params(L.RB[j]); dims=1)
-    end
-
-    return cat(p1, p2; dims=1)
-=======
->>>>>>> 304c7780
 end